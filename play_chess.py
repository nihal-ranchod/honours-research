--- conflicted
+++ resolved
@@ -17,11 +17,8 @@
 import os
 import torch
 import torch.nn as nn
-<<<<<<< HEAD
 import matplotlib.pyplot as plt
-=======
 import pickle
->>>>>>> 0b267f23
 
 from open_spiel.python.bots import human
 from open_spiel.python.bots import uniform_random
@@ -29,14 +26,9 @@
 
 # Add created Agents
 import mcts_algorithm as mcts
-<<<<<<< HEAD
+from genetic_algorithm import GeneticChessBot, LoadedChessModel
 from nfsp_algorithm import NFSPBot
 from baseline import StockfishBot
-=======
-from genetic_algorithm import GeneticChessBot, LoadedChessModel
-
-import matplotlib.pyplot as plt
->>>>>>> 0b267f23
 
 _KNOWN_PLAYERS = [
     # A vanilla Monte Carlo Tree Search agent.
@@ -57,19 +49,14 @@
     # A Neural Fictitious Self-Play agent
     "nfsp",
 
-<<<<<<< HEAD
-    # A Genetic Algorithm agent
+    # A Genetic Algorithm agent trained on standard PGN data
     "ga",
+
+    # A Genetic Algorithm agent trained on chess puzzle data
+    "ga_puzzle",
 
     # Baseline Stockfish agent play at level 5
     "stockfish"
-=======
-    # A Genetic Algorithm agent trained on standard PGN data
-    "ga",
-
-    # A Genetic Algorithm agent trained on chess puzzle data
-    "ga_puzzle"
->>>>>>> 0b267f23
 ]
 
 flags.DEFINE_string("game", "chess", "Name of the game.")
@@ -131,17 +118,14 @@
         random_state=rng,
         solve=FLAGS.solve,
         verbose=FLAGS.verbose)
-<<<<<<< HEAD
   if bot_type == "nfsp":
     return NFSPBot(game, player_id, "aggressive_nfsp_model_final.pth")
   if bot_type == "stockfish":
     return StockfishBot(player_id, FLAGS.stockfish_path)
-=======
   if bot_type == "ga":
     return LoadedChessModel("best_genome.pkl")
   if bot_type == "ga_puzzle":
     return LoadedChessModel("best_genome_puzzle.pkl")
->>>>>>> 0b267f23
   if bot_type == "random":
     return uniform_random.UniformRandomBot(player_id, rng)
   if bot_type == "human":
