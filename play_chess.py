--- conflicted
+++ resolved
@@ -27,12 +27,8 @@
 
 # Add created Agents
 import mcts_algorithm as mcts
-<<<<<<< HEAD
 from ga import GeneticAlgorithmBot
-=======
-from ga_algorithm import GeneticAlgorithmBot
 from nfsp_test import NFSPBot
->>>>>>> 61e5bb15
 
 import matplotlib.pyplot as plt
 
@@ -146,8 +142,6 @@
         random_state=rng,
         solve=FLAGS.solve,
         verbose=FLAGS.verbose)
-<<<<<<< HEAD
-=======
   if bot_type == "ga":
     ga_bot = GeneticAlgorithmBot()
     if FLAGS.train_ga:
@@ -173,7 +167,6 @@
     else:
         print(f"No pre-trained model found at {model_path}. Using untrained model.")
     return nfsp_bot
->>>>>>> 61e5bb15
   if bot_type == "random":
     return uniform_random.UniformRandomBot(player_id, rng)
   if bot_type == "human":
