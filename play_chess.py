--- conflicted
+++ resolved
@@ -25,11 +25,8 @@
 
 # Add created Agents
 import mcts_algorithm as mcts
-<<<<<<< HEAD
+from nfsp_algorithm import NFSPBot
 from baseline import StockfishBot
-=======
-from nfsp_algorithm import NFSPBot
->>>>>>> c4876c26
 
 _KNOWN_PLAYERS = [
     # A vanilla Monte Carlo Tree Search agent.
@@ -116,13 +113,10 @@
         random_state=rng,
         solve=FLAGS.solve,
         verbose=FLAGS.verbose)
-<<<<<<< HEAD
+  if bot_type == "nfsp":
+    return NFSPBot(game, player_id, "aggressive_nfsp_model_final.pth")
   if bot_type == "stockfish":
     return StockfishBot(player_id, FLAGS.stockfish_path)
-=======
-  if bot_type == "nfsp":
-    return NFSPBot(game, player_id, "aggressive_nfsp_model_final.pth")
->>>>>>> c4876c26
   if bot_type == "random":
     return uniform_random.UniformRandomBot(player_id, rng)
   if bot_type == "human":
